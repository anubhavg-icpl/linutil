use std::rc::Rc;

use crate::{
    confirmation::{ConfirmPrompt, ConfirmStatus},
    filter::{Filter, SearchAction},
    float::{Float, FloatContent},
<<<<<<< HEAD
    floating_text::FloatingText,
    hint::{draw_shortcuts, SHORTCUT_LINES},
=======
    floating_text::{FloatingText, FloatingTextMode},
    hint::{create_shortcut_list, Shortcut},
>>>>>>> 26d0adc8
    running_command::RunningCommand,
    theme::Theme,
};
use crossterm::event::{KeyCode, KeyEvent, KeyEventKind, KeyModifiers};
use ego_tree::NodeId;
use linutil_core::{ListNode, Tab};
#[cfg(feature = "tips")]
use rand::Rng;
use ratatui::{
    layout::{Alignment, Constraint, Direction, Flex, Layout},
    style::{Style, Stylize},
    text::{Line, Span, Text},
    widgets::{Block, Borders, List, ListState, Paragraph},
    Frame,
};
use temp_dir::TempDir;

const MIN_WIDTH: u16 = 77;
const MIN_HEIGHT: u16 = 19;
const TITLE: &str = concat!("Linux Toolbox - ", env!("BUILD_DATE"));
const ACTIONS_GUIDE: &str = "List of important tasks performed by commands' names:

D  - disk modifications (ex. partitioning) (privileged)
FI - flatpak installation
FM - file modification
I  - installation (privileged)
MP - package manager actions
SI - full system installation
SS - systemd actions (privileged)
RP - package removal

P* - privileged *
";

pub struct AppState {
    /// This must be passed to retain the temp dir until the end of the program
    _temp_dir: TempDir,
    /// Selected theme
    theme: Theme,
    /// Currently focused area
    pub focus: Focus,
    /// List of tabs
    tabs: Vec<Tab>,
    /// Current tab
    current_tab: ListState,
    /// This stack keeps track of our "current directory". You can think of it as `pwd`. but not
    /// just the current directory, all paths that took us here, so we can "cd .."
    visit_stack: Vec<NodeId>,
    /// This is the state asociated with the list widget, used to display the selection in the
    /// widget
    selection: ListState,
    filter: Filter,
    multi_select: bool,
    selected_commands: Vec<Rc<ListNode>>,
    drawable: bool,
    #[cfg(feature = "tips")]
    tip: &'static str,
}

pub enum Focus {
    Search,
    TabList,
    List,
    FloatingWindow(Float<dyn FloatContent>),
    ConfirmationPrompt(Float<ConfirmPrompt>),
}

pub struct ListEntry {
    pub node: Rc<ListNode>,
    pub id: NodeId,
    pub has_children: bool,
}

impl AppState {
    pub fn new(theme: Theme, override_validation: bool) -> Self {
        let (temp_dir, tabs) = linutil_core::get_tabs(!override_validation);
        let root_id = tabs[0].tree.root().id();

        let mut state = Self {
            _temp_dir: temp_dir,
            theme,
            focus: Focus::List,
            tabs,
            current_tab: ListState::default().with_selected(Some(0)),
            visit_stack: vec![root_id],
            selection: ListState::default().with_selected(Some(0)),
            filter: Filter::new(),
            multi_select: false,
            selected_commands: Vec::new(),
            drawable: false,
            #[cfg(feature = "tips")]
            tip: get_random_tip(),
        };

        state.update_items();
        state
    }

    fn get_list_item_shortcut(&self) -> Box<[Shortcut]> {
        if self.selected_item_is_dir() {
            Box::new([Shortcut::new("Go to selected dir", ["l", "Right", "Enter"])])
        } else {
            Box::new([
                Shortcut::new("Run selected command", ["l", "Right", "Enter"]),
                Shortcut::new("Enable preview", ["p"]),
                Shortcut::new("Command Description", ["d"]),
            ])
        }
    }

    pub fn get_keybinds(&self) -> (&str, Box<[Shortcut]>) {
        match self.focus {
            Focus::Search => (
                "Search bar",
                Box::new([Shortcut::new("Finish search", ["Enter"])]),
            ),

            Focus::List => {
                let mut hints = Vec::new();
                hints.push(Shortcut::new("Exit linutil", ["q", "CTRL-c"]));

                if self.at_root() {
                    hints.push(Shortcut::new("Focus tab list", ["h", "Left"]));
                    hints.extend(self.get_list_item_shortcut());
                } else if self.selected_item_is_up_dir() {
                    hints.push(Shortcut::new(
                        "Go to parent directory",
                        ["l", "Right", "Enter", "h", "Left"],
                    ));
                } else {
                    hints.push(Shortcut::new("Go to parent directory", ["h", "Left"]));
                    hints.extend(self.get_list_item_shortcut());
                }

                hints.push(Shortcut::new("Select item above", ["k", "Up"]));
                hints.push(Shortcut::new("Select item below", ["j", "Down"]));
                hints.push(Shortcut::new("Next theme", ["t"]));
                hints.push(Shortcut::new("Previous theme", ["T"]));

                if self.is_current_tab_multi_selectable() {
                    hints.push(Shortcut::new("Toggle multi-selection mode", ["v"]));
                    hints.push(Shortcut::new("Select multiple commands", ["Space"]));
                }

                hints.push(Shortcut::new("Next tab", ["Tab"]));
                hints.push(Shortcut::new("Previous tab", ["Shift-Tab"]));
                hints.push(Shortcut::new("Important actions guide", ["g"]));

                ("Command list", hints.into_boxed_slice())
            }

            Focus::TabList => (
                "Tab list",
                Box::new([
                    Shortcut::new("Exit linutil", ["q", "CTRL-c"]),
                    Shortcut::new("Focus action list", ["l", "Right", "Enter"]),
                    Shortcut::new("Select item above", ["k", "Up"]),
                    Shortcut::new("Select item below", ["j", "Down"]),
                    Shortcut::new("Next theme", ["t"]),
                    Shortcut::new("Previous theme", ["T"]),
                    Shortcut::new("Next tab", ["Tab"]),
                    Shortcut::new("Previous tab", ["Shift-Tab"]),
                ]),
            ),

            Focus::FloatingWindow(ref float) => float.get_shortcut_list(),
            Focus::ConfirmationPrompt(ref prompt) => prompt.get_shortcut_list(),
        }
    }

    pub fn draw(&mut self, frame: &mut Frame) {
        let terminal_size = frame.area();

        if terminal_size.width < MIN_WIDTH || terminal_size.height < MIN_HEIGHT {
            let warning = Paragraph::new(format!(
                "Terminal size too small:\nWidth = {} Height = {}\n\nMinimum size:\nWidth = {}  Height = {}",
                terminal_size.width,
                terminal_size.height,
                MIN_WIDTH,
                MIN_HEIGHT,
            ))
                .alignment(Alignment::Center)
                .style(Style::default().fg(ratatui::style::Color::Red).bold())
                .wrap(ratatui::widgets::Wrap { trim: true });

            let centered_layout = Layout::default()
                .direction(Direction::Vertical)
                .constraints([
                    Constraint::Fill(1),
                    Constraint::Length(5),
                    Constraint::Fill(1),
                ])
                .split(terminal_size);

            self.drawable = false;
            return frame.render_widget(warning, centered_layout[1]);
        } else {
            self.drawable = true;
        }

        let label_block =
            Block::default()
                .borders(Borders::all())
                .border_set(ratatui::symbols::border::Set {
                    top_left: " ",
                    top_right: " ",
                    bottom_left: " ",
                    bottom_right: " ",
                    vertical_left: " ",
                    vertical_right: " ",
                    horizontal_top: "*",
                    horizontal_bottom: "*",
                });
        let str1 = "Linutil ";
        let str2 = "by Chris Titus";
        let label = Paragraph::new(Line::from(vec![
            Span::styled(str1, Style::default().bold()),
            Span::styled(str2, Style::default().italic()),
        ]))
        .block(label_block)
        .alignment(Alignment::Center);

        let longest_tab_display_len = self
            .tabs
            .iter()
            .map(|tab| tab.name.len() + self.theme.tab_icon().len())
            .max()
            .unwrap_or(0)
            .max(str1.len() + str2.len());

        let (keybind_scope, shortcuts) = self.get_keybinds();

        let keybind_render_width = terminal_size.width - 2;

        let keybinds_block = Block::default()
            .title(format!(" {} ", keybind_scope))
            .borders(Borders::all());

        let keybinds = create_shortcut_list(shortcuts, keybind_render_width);
        let n_lines = keybinds.len() as u16;

        let keybind_para = Paragraph::new(Text::from_iter(keybinds)).block(keybinds_block);

        let vertical = Layout::default()
            .direction(Direction::Vertical)
            .constraints([
                Constraint::Percentage(0),
                Constraint::Max(n_lines as u16 + 2),
            ])
            .flex(Flex::Legacy)
            .margin(0)
            .split(frame.area());

        let horizontal = Layout::default()
            .direction(Direction::Horizontal)
            .constraints([
                Constraint::Min(longest_tab_display_len as u16 + 5),
                Constraint::Percentage(100),
            ])
            .split(vertical[0]);

        let left_chunks = Layout::default()
            .direction(Direction::Vertical)
            .constraints([Constraint::Length(3), Constraint::Min(1)])
            .split(horizontal[0]);
        frame.render_widget(label, left_chunks[0]);

        let tabs = self
            .tabs
            .iter()
            .map(|tab| tab.name.as_str())
            .collect::<Vec<_>>();

        let tab_hl_style = if let Focus::TabList = self.focus {
            Style::default().reversed().fg(self.theme.tab_color())
        } else {
            Style::new().fg(self.theme.tab_color())
        };

        let list = List::new(tabs)
            .block(Block::default().borders(Borders::ALL))
            .highlight_style(tab_hl_style)
            .highlight_symbol(self.theme.tab_icon());
        frame.render_stateful_widget(list, left_chunks[1], &mut self.current_tab);

        let chunks = Layout::default()
            .direction(Direction::Vertical)
            .constraints([Constraint::Length(3), Constraint::Min(1)].as_ref())
            .split(horizontal[1]);

        let list_chunks = Layout::default()
            .direction(Direction::Horizontal)
            .constraints([Constraint::Percentage(70), Constraint::Percentage(30)].as_ref())
            .split(chunks[1]);

        self.filter.draw_searchbar(frame, chunks[0], &self.theme);

        let mut items: Vec<Line> = Vec::new();
        let mut task_items: Vec<Line> = Vec::new();

        if !self.at_root() {
            items.push(
                Line::from(format!("{}  ..", self.theme.dir_icon())).style(self.theme.dir_color()),
            );
            task_items.push(Line::from(" ").style(self.theme.dir_color()));
        }

        items.extend(self.filter.item_list().iter().map(
            |ListEntry {
                 node, has_children, ..
             }| {
                let is_selected = self.selected_commands.contains(node);
                let (indicator, style) = if is_selected {
                    (self.theme.multi_select_icon(), Style::default().bold())
                } else {
                    ("", Style::new())
                };
                if *has_children {
                    Line::from(format!(
                        "{}  {} {}",
                        self.theme.dir_icon(),
                        node.name,
                        indicator
                    ))
                    .style(self.theme.dir_color())
                } else {
                    Line::from(format!(
                        "{}  {} {}",
                        self.theme.cmd_icon(),
                        node.name,
                        indicator
                    ))
                    .style(self.theme.cmd_color())
                    .patch_style(style)
                }
            },
        ));

        task_items.extend(self.filter.item_list().iter().map(
            |ListEntry {
                 node, has_children, ..
             }| {
                if *has_children {
                    Line::from(" ").style(self.theme.dir_color())
                } else {
                    Line::from(format!("{} ", node.task_list))
                        .alignment(Alignment::Right)
                        .style(self.theme.cmd_color())
                        .bold()
                }
            },
        ));

        let style = if let Focus::List = self.focus {
            Style::default().reversed()
        } else {
            Style::new()
        };

        let title = if self.multi_select {
            &format!("{} [Multi-Select]", TITLE)
        } else {
            TITLE
        };

        #[cfg(feature = "tips")]
        let bottom_title = Line::from(self.tip.bold().blue()).right_aligned();
        #[cfg(not(feature = "tips"))]
        let bottom_title = "";

        let task_list_title = Line::from("Important Actions ").right_aligned();

        // Create the list widget with items
        let list = List::new(items)
            .highlight_style(style)
            .block(
                Block::default()
                    .borders(Borders::ALL & !Borders::RIGHT)
                    .title(title)
                    .title_bottom(bottom_title),
            )
            .scroll_padding(1);
        frame.render_stateful_widget(list, list_chunks[0], &mut self.selection);

        let disclaimer_list = List::new(task_items).highlight_style(style).block(
            Block::default()
                .borders(Borders::ALL & !Borders::LEFT)
                .title(task_list_title),
        );

        frame.render_stateful_widget(disclaimer_list, list_chunks[1], &mut self.selection);

        match &mut self.focus {
            Focus::FloatingWindow(float) => float.draw(frame, chunks[1]),
            Focus::ConfirmationPrompt(prompt) => prompt.draw(frame, chunks[1]),
            _ => {}
        }

        frame.render_widget(keybind_para, vertical[1]);
    }

    pub fn handle_key(&mut self, key: &KeyEvent) -> bool {
        // This should be defined first to allow closing
        // the application even when not drawable ( If terminal is small )
        // Exit on 'q' or 'Ctrl-c' input
        if matches!(
            self.focus,
            Focus::TabList | Focus::List | Focus::ConfirmationPrompt(_)
        ) && (key.code == KeyCode::Char('q')
            || key.modifiers.contains(KeyModifiers::CONTROL) && key.code == KeyCode::Char('c'))
        {
            return false;
        }

        // If UI is not drawable returning true will mark as the key handled
        if !self.drawable {
            return true;
        }

        // Handle key only when Tablist or List is focused
        // Prevents exiting the application even when a command is running
        // Add keys here which should work on both TabList and List
        if matches!(self.focus, Focus::TabList | Focus::List) {
            match key.code {
                KeyCode::Tab => {
                    if self.current_tab.selected().unwrap() == self.tabs.len() - 1 {
                        self.current_tab.select_first();
                    } else {
                        self.current_tab.select_next();
                    }
                    self.refresh_tab();
                }
                KeyCode::BackTab => {
                    if self.current_tab.selected().unwrap() == 0 {
                        self.current_tab.select(Some(self.tabs.len() - 1));
                    } else {
                        self.current_tab.select_previous();
                    }
                    self.refresh_tab();
                }
                _ => {}
            }
        }

        match &mut self.focus {
            Focus::FloatingWindow(command) => {
                if command.handle_key_event(key) {
                    self.focus = Focus::List;
                }
            }

            Focus::ConfirmationPrompt(confirm) => {
                confirm.content.handle_key_event(key);
                match confirm.content.status {
                    ConfirmStatus::Abort => {
                        self.focus = Focus::List;
                        // selected command was pushed to selection list if multi-select was
                        // enabled, need to clear it to prevent state corruption
                        if !self.multi_select {
                            self.selected_commands.clear()
                        }
                    }
                    ConfirmStatus::Confirm => self.handle_confirm_command(),
                    ConfirmStatus::None => {}
                }
            }

            Focus::Search => match self.filter.handle_key(key) {
                SearchAction::Exit => self.exit_search(),
                SearchAction::Update => self.update_items(),
                SearchAction::None => {}
            },

            Focus::TabList => match key.code {
                KeyCode::Enter | KeyCode::Char('l') | KeyCode::Right => self.focus = Focus::List,

                KeyCode::Char('j') | KeyCode::Down
                    if self.current_tab.selected().unwrap() + 1 < self.tabs.len() =>
                {
                    self.current_tab.select_next();
                    self.refresh_tab();
                }

                KeyCode::Char('k') | KeyCode::Up => {
                    self.current_tab.select_previous();
                    self.refresh_tab();
                }

                KeyCode::Char('/') => self.enter_search(),
                KeyCode::Char('t') => self.theme.next(),
                KeyCode::Char('T') => self.theme.prev(),
                KeyCode::Char('g') => self.toggle_task_list_guide(),
                _ => {}
            },

            Focus::List if key.kind != KeyEventKind::Release => match key.code {
                KeyCode::Char('j') | KeyCode::Down => self.selection.select_next(),
                KeyCode::Char('k') | KeyCode::Up => self.selection.select_previous(),
                KeyCode::Char('p') | KeyCode::Char('P') => self.enable_preview(),
                KeyCode::Char('d') | KeyCode::Char('D') => self.enable_description(),
                KeyCode::Enter | KeyCode::Char('l') | KeyCode::Right => self.handle_enter(),
                KeyCode::Char('h') | KeyCode::Left => self.go_back(),
                KeyCode::Char('/') => self.enter_search(),
                KeyCode::Char('t') => self.theme.next(),
                KeyCode::Char('T') => self.theme.prev(),
                KeyCode::Char('g') => self.toggle_task_list_guide(),
                KeyCode::Char('v') | KeyCode::Char('V') => self.toggle_multi_select(),
                KeyCode::Char(' ') if self.multi_select => self.toggle_selection(),
                _ => {}
            },

            _ => (),
        };
        true
    }

    fn toggle_multi_select(&mut self) {
        if self.is_current_tab_multi_selectable() {
            self.multi_select = !self.multi_select;
            if !self.multi_select {
                self.selected_commands.clear();
            }
        }
    }

    fn toggle_selection(&mut self) {
<<<<<<< HEAD
        if let Some(list_node) = self.get_selected_list_node() {
            if self.selected_commands.contains(&list_node.command) {
                self.selected_commands.retain(|c| c != &list_node.command);
=======
        if let Some(command) = self.get_selected_node() {
            if self.selected_commands.contains(&command) {
                self.selected_commands.retain(|c| c != &command);
>>>>>>> 26d0adc8
            } else {
                self.selected_commands.push(list_node.command);
            }
        }
    }

    pub fn is_current_tab_multi_selectable(&self) -> bool {
        let index = self.current_tab.selected().unwrap_or(0);
        self.tabs
            .get(index)
            .map_or(false, |tab| tab.multi_selectable)
    }

    fn update_items(&mut self) {
        self.filter.update_items(
            &self.tabs,
            self.current_tab.selected().unwrap(),
            *self.visit_stack.last().unwrap(),
        );
        if !self.is_current_tab_multi_selectable() {
            self.multi_select = false;
            self.selected_commands.clear();
        }
    }

    /// Checks either the current tree node is the root node (can we go up the tree or no)
    /// Returns `true` if we can't go up the tree (we are at the tree root)
    /// else returns `false`
    pub fn at_root(&self) -> bool {
        self.visit_stack.len() == 1
    }

    fn go_back(&mut self) {
        if self.at_root() {
            self.focus = Focus::TabList;
        } else {
            self.enter_parent_directory();
        }
    }

    fn enter_parent_directory(&mut self) {
        self.visit_stack.pop();
        self.selection.select(Some(0));
        self.update_items();
    }

    fn get_selected_node(&self) -> Option<Rc<ListNode>> {
        let mut selected_index = self.selection.selected().unwrap_or(0);

        if !self.at_root() && selected_index == 0 {
            return None;
        }
        if !self.at_root() {
            selected_index = selected_index.saturating_sub(1);
        }

        if let Some(item) = self.filter.item_list().get(selected_index) {
            if !item.has_children {
                return Some(item.node.clone());
            }
        }
        None
    }
<<<<<<< HEAD
    pub fn get_selected_list_node(&self) -> Option<ListNode> {
        self.get_selected_node().cloned()
=======

    fn get_selected_description(&self) -> Option<String> {
        self.get_selected_node()
            .map(|node| node.description.clone())
>>>>>>> 26d0adc8
    }

    pub fn go_to_selected_dir(&mut self) {
        let mut selected_index = self.selection.selected().unwrap_or(0);

        if !self.at_root() && selected_index == 0 {
            self.enter_parent_directory();
            return;
        }

        if !self.at_root() {
            selected_index = selected_index.saturating_sub(1);
        }

        if let Some(item) = self.filter.item_list().get(selected_index) {
            if item.has_children {
                self.visit_stack.push(item.id);
                self.selection.select(Some(0));
                self.update_items();
            }
        }
    }

    pub fn selected_item_is_dir(&self) -> bool {
        let mut selected_index = self.selection.selected().unwrap_or(0);

        if !self.at_root() && selected_index == 0 {
            return false;
        }

        if !self.at_root() {
            selected_index = selected_index.saturating_sub(1);
        }

        self.filter
            .item_list()
            .get(selected_index)
            .map_or(false, |item| item.has_children)
    }

    pub fn selected_item_is_cmd(&self) -> bool {
        // Any item that is not a directory or up directory (..) must be a command
        self.selection.selected().is_some()
            && !(self.selected_item_is_up_dir() || self.selected_item_is_dir())
    }

    pub fn selected_item_is_up_dir(&self) -> bool {
        let selected_index = self.selection.selected().unwrap_or(0);

        !self.at_root() && selected_index == 0
    }

    fn enable_preview(&mut self) {
<<<<<<< HEAD
        if let Some(list_node) = self.get_selected_list_node() {
            let mut preview_title = "[Preview] - ".to_string();
            preview_title.push_str(list_node.name.as_str());
            if let Some(preview) = FloatingText::from_command(&list_node.command, preview_title) {
=======
        if let Some(node) = self.get_selected_node() {
            if let Some(preview) =
                FloatingText::from_command(&node.command, FloatingTextMode::Preview)
            {
>>>>>>> 26d0adc8
                self.spawn_float(preview, 80, 80);
            }
        }
    }

    fn enable_description(&mut self) {
        if let Some(list_node) = self.get_selected_list_node() {
            let description = FloatingText::new(list_node.description, "Command Description");
            self.spawn_float(description, 80, 80);
        }
    }

    fn handle_enter(&mut self) {
        if self.selected_item_is_cmd() {
            if self.selected_commands.is_empty() {
<<<<<<< HEAD
                if let Some(list_node) = self.get_selected_list_node() {
                    self.selected_commands.push(list_node.command);
=======
                if let Some(node) = self.get_selected_node() {
                    self.selected_commands.push(node);
>>>>>>> 26d0adc8
                }
            }

            let cmd_names = self
                .selected_commands
                .iter()
                .map(|node| node.name.as_str())
                .collect::<Vec<_>>();

            let prompt = ConfirmPrompt::new(&cmd_names[..]);
            self.focus = Focus::ConfirmationPrompt(Float::new(Box::new(prompt), 40, 40));
        } else {
            self.go_to_selected_dir();
        }
    }

    fn handle_confirm_command(&mut self) {
        let commands = self
            .selected_commands
            .iter()
            .map(|node| node.command.clone())
            .collect();

        let command = RunningCommand::new(commands);
        self.spawn_float(command, 80, 80);
        self.selected_commands.clear();
    }

    fn spawn_float<T: FloatContent + 'static>(&mut self, float: T, width: u16, height: u16) {
        self.focus = Focus::FloatingWindow(Float::new(Box::new(float), width, height));
    }

    fn enter_search(&mut self) {
        self.focus = Focus::Search;
        self.filter.activate_search();
        self.selection.select(None);
    }

    fn exit_search(&mut self) {
        self.selection.select(Some(0));
        self.focus = Focus::List;
        self.filter.deactivate_search();
        self.update_items();
    }

    fn refresh_tab(&mut self) {
        self.visit_stack = vec![self.tabs[self.current_tab.selected().unwrap()]
            .tree
            .root()
            .id()];
        self.selection.select(Some(0));
        self.update_items();
    }

    fn toggle_task_list_guide(&mut self) {
        self.spawn_float(
            FloatingText::new(ACTIONS_GUIDE.to_string(), "Important Actions Guide"),
            80,
            80,
        );
    }
}

#[cfg(feature = "tips")]
const TIPS: &str = include_str!("../cool_tips.txt");

#[cfg(feature = "tips")]
fn get_random_tip() -> &'static str {
    let tips: Vec<&str> = TIPS.lines().collect();
    if tips.is_empty() {
        return "";
    }

    let mut rng = rand::thread_rng();
    let random_index = rng.gen_range(0..tips.len());
    tips[random_index]
}<|MERGE_RESOLUTION|>--- conflicted
+++ resolved
@@ -1,16 +1,9 @@
-use std::rc::Rc;
-
 use crate::{
     confirmation::{ConfirmPrompt, ConfirmStatus},
     filter::{Filter, SearchAction},
     float::{Float, FloatContent},
-<<<<<<< HEAD
     floating_text::FloatingText,
-    hint::{draw_shortcuts, SHORTCUT_LINES},
-=======
-    floating_text::{FloatingText, FloatingTextMode},
     hint::{create_shortcut_list, Shortcut},
->>>>>>> 26d0adc8
     running_command::RunningCommand,
     theme::Theme,
 };
@@ -26,6 +19,7 @@
     widgets::{Block, Borders, List, ListState, Paragraph},
     Frame,
 };
+use std::rc::Rc;
 use temp_dir::TempDir;
 
 const MIN_WIDTH: u16 = 77;
@@ -537,17 +531,11 @@
     }
 
     fn toggle_selection(&mut self) {
-<<<<<<< HEAD
-        if let Some(list_node) = self.get_selected_list_node() {
-            if self.selected_commands.contains(&list_node.command) {
-                self.selected_commands.retain(|c| c != &list_node.command);
-=======
         if let Some(command) = self.get_selected_node() {
             if self.selected_commands.contains(&command) {
                 self.selected_commands.retain(|c| c != &command);
->>>>>>> 26d0adc8
             } else {
-                self.selected_commands.push(list_node.command);
+                self.selected_commands.push(command);
             }
         }
     }
@@ -609,15 +597,10 @@
         }
         None
     }
-<<<<<<< HEAD
-    pub fn get_selected_list_node(&self) -> Option<ListNode> {
-        self.get_selected_node().cloned()
-=======
 
     fn get_selected_description(&self) -> Option<String> {
         self.get_selected_node()
             .map(|node| node.description.clone())
->>>>>>> 26d0adc8
     }
 
     pub fn go_to_selected_dir(&mut self) {
@@ -671,25 +654,18 @@
     }
 
     fn enable_preview(&mut self) {
-<<<<<<< HEAD
-        if let Some(list_node) = self.get_selected_list_node() {
+        if let Some(list_node) = self.get_selected_node() {
             let mut preview_title = "[Preview] - ".to_string();
             preview_title.push_str(list_node.name.as_str());
             if let Some(preview) = FloatingText::from_command(&list_node.command, preview_title) {
-=======
-        if let Some(node) = self.get_selected_node() {
-            if let Some(preview) =
-                FloatingText::from_command(&node.command, FloatingTextMode::Preview)
-            {
->>>>>>> 26d0adc8
                 self.spawn_float(preview, 80, 80);
             }
         }
     }
 
     fn enable_description(&mut self) {
-        if let Some(list_node) = self.get_selected_list_node() {
-            let description = FloatingText::new(list_node.description, "Command Description");
+        if let Some(command_description) = self.get_selected_description() {
+            let description = FloatingText::new(command_description, "Command Description");
             self.spawn_float(description, 80, 80);
         }
     }
@@ -697,13 +673,8 @@
     fn handle_enter(&mut self) {
         if self.selected_item_is_cmd() {
             if self.selected_commands.is_empty() {
-<<<<<<< HEAD
-                if let Some(list_node) = self.get_selected_list_node() {
-                    self.selected_commands.push(list_node.command);
-=======
                 if let Some(node) = self.get_selected_node() {
                     self.selected_commands.push(node);
->>>>>>> 26d0adc8
                 }
             }
 
