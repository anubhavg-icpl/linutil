--- conflicted
+++ resolved
@@ -126,17 +126,6 @@
 
     fn get_shortcut_list(&self) -> (&str, Box<[Shortcut]>) {
         if self.is_finished() {
-<<<<<<< HEAD
-            ShortcutList {
-                scope_name: "Finished command".to_string(),
-                hints: vec![Shortcut::new(vec!["Enter", "q"], "Close window")],
-            }
-        } else {
-            ShortcutList {
-                scope_name: "Running command".to_string(),
-                hints: vec![Shortcut::new(vec!["CTRL-c"], "Kill the command")],
-            }
-=======
             (
                 "Finished command",
                 Box::new([
@@ -154,7 +143,6 @@
                     Shortcut::new("Scroll down", ["Page down"]),
                 ]),
             )
->>>>>>> 26d0adc8
         }
     }
 }
