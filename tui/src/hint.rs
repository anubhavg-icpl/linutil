--- conflicted
+++ resolved
@@ -5,18 +5,6 @@
     text::{Line, Span},
 };
 
-<<<<<<< HEAD
-use crate::state::{AppState, Focus};
-
-pub const SHORTCUT_LINES: usize = 2;
-
-pub struct ShortcutList {
-    pub scope_name: String,
-    pub hints: Vec<Shortcut>,
-}
-
-=======
->>>>>>> 26d0adc8
 pub struct Shortcut {
     pub key_sequences: Vec<Span<'static>>,
     pub desc: &'static str,
@@ -105,81 +93,4 @@
         ret.push(Span::styled(self.desc, Style::default().italic()));
         ret
     }
-<<<<<<< HEAD
-}
-
-fn get_list_item_shortcut(state: &AppState) -> Vec<Shortcut> {
-    if state.selected_item_is_dir() {
-        vec![Shortcut::new(
-            vec!["l", "Right", "Enter"],
-            "Go to selected dir",
-        )]
-    } else {
-        vec![
-            Shortcut::new(vec!["l", "Right", "Enter"], "Run selected command"),
-            Shortcut::new(vec!["p"], "Enable preview"),
-            Shortcut::new(vec!["d"], "Command Description"),
-        ]
-    }
-}
-
-pub fn draw_shortcuts(state: &AppState, frame: &mut Frame, area: Rect) {
-    match state.focus {
-        Focus::Search => ShortcutList {
-            scope_name: "Search bar".to_string(),
-            hints: vec![Shortcut::new(vec!["Enter"], "Finish search")],
-        },
-
-        Focus::List => {
-            let mut hints = Vec::new();
-            hints.push(Shortcut::new(vec!["q", "CTRL-c"], "Exit linutil"));
-
-            if state.at_root() {
-                hints.push(Shortcut::new(vec!["h", "Left"], "Focus tab list"));
-                hints.extend(get_list_item_shortcut(state));
-            } else if state.selected_item_is_up_dir() {
-                hints.push(Shortcut::new(
-                    vec!["l", "Right", "Enter", "h", "Left"],
-                    "Go to parent directory",
-                ));
-            } else {
-                hints.push(Shortcut::new(vec!["h", "Left"], "Go to parent directory"));
-                hints.extend(get_list_item_shortcut(state));
-            }
-            hints.push(Shortcut::new(vec!["k", "Up"], "Select item above"));
-            hints.push(Shortcut::new(vec!["j", "Down"], "Select item below"));
-            hints.push(Shortcut::new(vec!["t"], "Next theme"));
-            hints.push(Shortcut::new(vec!["T"], "Previous theme"));
-            if state.is_current_tab_multi_selectable() {
-                hints.push(Shortcut::new(vec!["v"], "Toggle multi-selection mode"));
-                hints.push(Shortcut::new(vec!["Space"], "Select multiple commands"));
-            }
-            hints.push(Shortcut::new(vec!["Tab"], "Next tab"));
-            hints.push(Shortcut::new(vec!["Shift-Tab"], "Previous tab"));
-            hints.push(Shortcut::new(vec!["g"], "Important actions guide"));
-            ShortcutList {
-                scope_name: "Command list".to_string(),
-                hints,
-            }
-        }
-
-        Focus::TabList => ShortcutList {
-            scope_name: "Tab list".to_string(),
-            hints: vec![
-                Shortcut::new(vec!["q", "CTRL-c"], "Exit linutil"),
-                Shortcut::new(vec!["l", "Right", "Enter"], "Focus action list"),
-                Shortcut::new(vec!["k", "Up"], "Select item above"),
-                Shortcut::new(vec!["j", "Down"], "Select item below"),
-                Shortcut::new(vec!["t"], "Next theme"),
-                Shortcut::new(vec!["T"], "Previous theme"),
-                Shortcut::new(vec!["Tab"], "Next tab"),
-                Shortcut::new(vec!["Shift-Tab"], "Previous tab"),
-            ],
-        },
-
-        Focus::FloatingWindow(ref float) => float.get_shortcut_list(),
-    }
-    .draw(frame, area);
-=======
->>>>>>> 26d0adc8
 }