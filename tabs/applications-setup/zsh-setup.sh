#!/bin/sh

. ../common-script.sh

# Function to install zsh
<<<<<<< HEAD
install_zsh() {
  printf "%b\n" "${YELLOW}Install ZSH if not already installed...${RC}"
=======
installZsh() {
  echo "Installing Zsh..."
>>>>>>> 02b7d7cd
    if ! command_exists zsh; then
        case "$PACKAGER" in
            pacman)
                $ESCALATION_TOOL "$PACKAGER" -S --needed --noconfirm zsh
                ;;
            *)
                $ESCALATION_TOOL "$PACKAGER" install -y zsh
                ;;
        esac
    else
        printf "%b\n" "${GREEN}ZSH is already installed.${RC}"
    fi
}

# Function to setup zsh configuration
setupZshConfig() {
  echo "Setting up Zsh configuration..."
  CONFIG_DIR="$HOME/.config/zsh"
  ZSHRC_FILE="$CONFIG_DIR/.zshrc"

  if [ ! -d "$CONFIG_DIR" ]; then
    mkdir -p "$CONFIG_DIR"
  fi

  # Write the configuration to .zshrc
  cat <<EOL >"$ZSHRC_FILE"
HISTFILE=~/.config/zsh/.histfile
HISTSIZE=5000
SAVEHIST=100000
setopt autocd extendedglob
unsetopt beep
bindkey -v

# Configure the prompt with embedded Solarized color codes
PROMPT='%F{32}%n%f%F{166}@%f%F{64}%m:%F{166}%~%f%F{15}$%f '
RPROMPT='%F{15}(%F{166}%D{%H:%M}%F{15})%f'
EOL

  # Ensure /etc/zsh/zshenv sets ZDOTDIR to the user's config directory
  echo 'export ZDOTDIR="$HOME/.config/zsh"' | $ESCALATION_TOOL tee -a /etc/zsh/zshenv
}

checkEnv
checkEscalationTool
installZsh
setupZshConfig<|MERGE_RESOLUTION|>--- conflicted
+++ resolved
@@ -3,13 +3,8 @@
 . ../common-script.sh
 
 # Function to install zsh
-<<<<<<< HEAD
-install_zsh() {
-  printf "%b\n" "${YELLOW}Install ZSH if not already installed...${RC}"
-=======
 installZsh() {
-  echo "Installing Zsh..."
->>>>>>> 02b7d7cd
+  printf "%b\n" "${YELLOWInstalling Zsh...${RC}"
     if ! command_exists zsh; then
         case "$PACKAGER" in
             pacman)
