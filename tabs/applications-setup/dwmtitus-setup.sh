--- conflicted
+++ resolved
@@ -264,9 +264,6 @@
                 ;;
         esac
     fi
-    
-
-    
 }
 
 install_slstatus() {
@@ -284,10 +281,7 @@
     else
         echo "Skipping slstatus installation"
     fi
-<<<<<<< HEAD
     cd "$HOME"
-=======
->>>>>>> 725e22ff
 }
 
 checkEnv
