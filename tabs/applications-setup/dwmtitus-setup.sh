--- conflicted
+++ resolved
@@ -152,15 +152,9 @@
     # Check if the ~/Pictures directory exists
     if [ ! -d "$PIC_DIR" ]; then
         # If it doesn't exist, print an error message and return with a status of 1 (indicating failure)
-<<<<<<< HEAD
         printf "%b\n" "${RED}Pictures directory does not exist${RC}"
         mkdir ~/Pictures
         printf "%b\n" "${GREEN}Directory was created in Home folder${RC}"
-=======
-        echo "Pictures directory does not exist"
-        mkdir "$PIC_DIR"
-        echo "Directory was created in Home folder"
->>>>>>> 02b7d7cd
     fi
 
     # Check if the backgrounds directory (BG_DIR) exists
@@ -174,11 +168,7 @@
         # Rename the cloned directory to 'backgrounds'
         mv "$PIC_DIR/nord-background" "$PIC_DIR/backgrounds"
         # Print a success message indicating that the backgrounds have been downloaded
-<<<<<<< HEAD
         printf "%b\n" "${GREEN}Downloaded desktop backgrounds to $BG_DIR${RC}"    
-=======
-        echo "Downloaded desktop backgrounds to $BG_DIR"
->>>>>>> 02b7d7cd
     else
         # If the backgrounds directory already exists, print a message indicating that the download is being skipped
         printf "%b\n" "${GREEN}Path $BG_DIR exists for desktop backgrounds, skipping download of backgrounds${RC}"
