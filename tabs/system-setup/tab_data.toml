name = "System Setup"

[[data]]
name = "Arch Linux"

[[data.preconditions]]
matches = true
data = "command_exists"
values = ["pacman"]

[[data.entries]]
name = "Arch Server Setup"
script = "arch/server-setup.sh"

[[data.entries]]
name = "Paru AUR Helper"
script = "arch/paru-setup.sh"

[[data.entries]]
name = "Yay AUR Helper"
script = "arch/yay-setup.sh"

[[data]]
name = "Fedora"

[[data.preconditions]]
matches = true
data = "command_exists"
values =  ["dnf"]

[[data.entries]]
name = "RPM Fusion Setup"
script = "fedora/rpm-fusion-setup.sh"

[[data]]
name = "Full System Update"
script = "system-update.sh"

[[data]]
name = "Build Prerequisites"
script = "1-compile-setup.sh"

[[data]]
name = "Gaming Dependencies"
script = "2-gaming-setup.sh"

[[data]]
name = "Global Theme"
script = "3-global-theme.sh"

[[data]]
name = "Remove Snaps"
script = "4-remove-snaps.sh"

[[data]]
<<<<<<< HEAD
name = "SSH-Samba Setup"
script = "5-samba-ssh-setup.sh"
=======
name = "Docker Setup"
script = "6-docker-setup.sh"
>>>>>>> 3f00e1a3
<|MERGE_RESOLUTION|>--- conflicted
+++ resolved
@@ -53,10 +53,9 @@
 script = "4-remove-snaps.sh"
 
 [[data]]
-<<<<<<< HEAD
 name = "SSH-Samba Setup"
 script = "5-samba-ssh-setup.sh"
-=======
+
+[[data]]
 name = "Docker Setup"
-script = "6-docker-setup.sh"
->>>>>>> 3f00e1a3
+script = "6-docker-setup.sh"